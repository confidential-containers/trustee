module cgo

go 1.23.0

toolchain go1.23.9

require github.com/in-toto/in-toto-golang v0.9.0

require (
	github.com/secure-systems-lab/go-securesystemslib v0.9.0 // indirect
	github.com/shibumi/go-pathspec v1.3.0 // indirect
<<<<<<< HEAD
	golang.org/x/crypto v0.31.0 // indirect
=======
	golang.org/x/crypto v0.39.0 // indirect
>>>>>>> 8d2b48b3
	golang.org/x/sys v0.33.0 // indirect
)<|MERGE_RESOLUTION|>--- conflicted
+++ resolved
@@ -9,10 +9,6 @@
 require (
 	github.com/secure-systems-lab/go-securesystemslib v0.9.0 // indirect
 	github.com/shibumi/go-pathspec v1.3.0 // indirect
-<<<<<<< HEAD
-	golang.org/x/crypto v0.31.0 // indirect
-=======
 	golang.org/x/crypto v0.39.0 // indirect
->>>>>>> 8d2b48b3
 	golang.org/x/sys v0.33.0 // indirect
 )